--- conflicted
+++ resolved
@@ -126,11 +126,6 @@
     }
 }
 
-<<<<<<< HEAD
-impl FromIterator<Symbol> for Annotations {
-    fn from_iter<T: IntoIterator<Item = Symbol>>(iter: T) -> Self {
-        Annotations::new(iter.into_iter().collect())
-=======
 impl IntoIterator for Annotations {
     type Item = Symbol;
     type IntoIter = AnnotationsIntoIter;
@@ -186,6 +181,5 @@
         let symbols: Vec<_> = expected.clone().into_iter().collect();
         let from: Annotations = symbols.into();
         assert_eq!(expected, from);
->>>>>>> 4872ae8e
     }
 }