//! This module provides an implementation of the data types described by the
//! [Ion Data Model](https://amazon-ion.github.io/ion-docs/docs/spec.html#the-ion-data-model)
//! section of the Ion 1.0 spec.

pub type SymbolId = usize;

pub mod coefficient;
pub mod decimal;
pub mod integer;
pub mod string;
pub mod timestamp;

use crate::ion_data::IonOrd;
use std::cmp::Ordering;
use std::fmt;

/// Represents the Ion data type of a given value. To learn more about each data type,
/// read [the Ion Data Model](https://amazon-ion.github.io/ion-docs/docs/spec.html#the-ion-data-model)
/// section of the spec.
#[derive(Debug, PartialEq, Eq, PartialOrd, Ord, Copy, Clone)]
pub enum IonType {
    Null,
    Bool,
    Int,
    Float,
    Decimal,
    Timestamp,
    Symbol,
    String,
    Clob,
    Blob,
    List,
    SExp,
    Struct,
}

impl fmt::Display for IonType {
    fn fmt(&self, f: &mut fmt::Formatter<'_>) -> fmt::Result {
        write!(
            f,
            "{}",
            match self {
                IonType::Null => "null",
                IonType::Bool => "bool",
                IonType::Int => "int",
                IonType::Float => "float",
                IonType::Decimal => "decimal",
                IonType::Timestamp => "timestamp",
                IonType::Symbol => "symbol",
                IonType::String => "string",
                IonType::Clob => "clob",
                IonType::Blob => "blob",
                IonType::List => "list",
                IonType::SExp => "sexp",
                IonType::Struct => "struct",
            }
        )
    }
}

impl IonType {
    pub fn is_container(&self) -> bool {
        use IonType::*;
        matches!(self, List | SExp | Struct)
    }
}

<<<<<<< HEAD
#[cfg(feature = "experimental-streaming")]
impl From<crate::tokens::ScalarType> for IonType {
    fn from(value: crate::tokens::ScalarType) -> Self {
        use crate::tokens::ScalarType::*;
        match value {
            Bool => IonType::Bool,
            Int => IonType::Int,
            Float => IonType::Float,
            Decimal => IonType::Decimal,
            Timestamp => IonType::Timestamp,
            String => IonType::String,
            Symbol => IonType::Symbol,
            Blob => IonType::Blob,
            Clob => IonType::Clob,
        }
    }
}

#[cfg(feature = "experimental-streaming")]
impl From<crate::tokens::ContainerType> for IonType {
    fn from(value: crate::tokens::ContainerType) -> Self {
        use crate::tokens::ContainerType::*;
        match value {
            SExp => IonType::SExp,
            List => IonType::List,
            Struct => IonType::Struct,
        }
=======
impl IonOrd for IonType {
    fn ion_cmp(&self, other: &Self) -> Ordering {
        self.cmp(other)
>>>>>>> 4872ae8e
    }
}

// Represents a level into which the writer has stepped.
// A writer that has not yet called step_in() is at the top level.
#[derive(Debug, PartialEq, Default)]
pub(crate) enum ContainerType {
    #[default]
    TopLevel,
    SExpression,
    List,
    Struct,
}

/// Returns the number of base-10 digits needed to represent `value`.
fn num_decimal_digits_in_u64(value: u64) -> u64 {
    if value == 0 {
        return 1;
    }
    let log_base_ten = (value as f64).log10();
    let count = log_base_ten.ceil();
    if log_base_ten == count {
        // If ceil() didn't change the count, then `value` is an exact power of ten.
        // We need to add one to get the correct count.
        // Examples:
        //    (1).log10() ==   (1).log10().ceil() == 0
        //   (10).log10() ==  (10).log10().ceil() == 1
        //  (100).log10() == (100).log10().ceil() == 2
        count as u64 + 1
    } else {
        count as u64
    }
}<|MERGE_RESOLUTION|>--- conflicted
+++ resolved
@@ -65,7 +65,12 @@
     }
 }
 
-<<<<<<< HEAD
+impl IonOrd for IonType {
+    fn ion_cmp(&self, other: &Self) -> Ordering {
+        self.cmp(other)
+    }
+}
+
 #[cfg(feature = "experimental-streaming")]
 impl From<crate::tokens::ScalarType> for IonType {
     fn from(value: crate::tokens::ScalarType) -> Self {
@@ -93,11 +98,6 @@
             List => IonType::List,
             Struct => IonType::Struct,
         }
-=======
-impl IonOrd for IonType {
-    fn ion_cmp(&self, other: &Self) -> Ordering {
-        self.cmp(other)
->>>>>>> 4872ae8e
     }
 }
 
