#![allow(dead_code)]
#![deny(rustdoc::broken_intra_doc_links)]
#![deny(rustdoc::bare_urls)]
//! # Reading and writing `Element`s
//!
//! The [Element] API offers a convenient way to read and write Ion data when its exact shape is
//! not known ahead of time.
//!
//! Each `Element` represents an `(annotations, value)` pair. If the value is a container (an Ion
//! `list`, `sexp`, or `struct`), then it will contain its own collection of `Element`s. `Element`s
//! can be nested to arbitrary depth.
//!
//! ## Constructing an `Element`
//!
//! ### From text Ion
//! The [Element::read_one] method will parse the provided data and requires that it contain exactly
//! one Ion value.
//! ```
//! # use ion_rs::IonResult;
//! # fn main() -> IonResult<()> {
//! use ion_rs::element::Element;
//! use ion_rs::IonType;
//! let ion_data = "[1, 2, 3]";
//! let element = Element::read_one(ion_data)?;
//! assert_eq!(element.ion_type(), IonType::List);
//! # Ok(())
//! # }
//! ```
//!
//! [Element::read_all] will read any number of Ion values and return them as a `Vec<Element>`.
//!
//! [Element::read_first] will read the first Ion value without requiring that the stream have
//! exactly one value.
//!
//! ### From a Rust value
//! Most Rust primitives implement `Into<Element>`, allowing them to be converted to an Ion [Element]
//! directly.
//! ```
//! # use ion_rs::IonResult;
//! # fn main() -> IonResult<()> {
//! use ion_rs::element::Element;
//!
//! let int: Element = 5.into();
//! assert_eq!(Element::read_one("5")?, int);
//!
//! let boolean: Element = true.into();
//! assert_eq!(Element::read_one("true")?, boolean);
//!
//! let string: Element = "hello".into();
//! assert_eq!(Element::read_one("\"hello\"")?, string);
//!
//! let ion_version_marker: &[u8] = &[0xE0, 0x01, 0x00, 0xEA]; // Ion 1.0 version marker
//! let blob: Element = ion_version_marker.into();
//! assert_eq!(Element::read_one("{{4AEA6g==}}")?, blob);
//! # Ok(())
//! # }
//! ```
//!
//! ### Using macros
//!
//! When constructing a container [Element], you can use the [`ion_list!`], [`ion_sexp!`],
//! and [`ion_struct!`] macros.
//!
//! ```
//! # use ion_rs::IonResult;
//! # fn main() -> IonResult<()> {
//! use ion_rs::element::Element;
//! use ion_rs::{ion_list, ion_sexp, ion_struct};
//!
//! // Variable names are allowed
//! let six = 6i64;
//! let list: Element = ion_list! [true, six, "foo"].into();
//! assert_eq!(Element::read_one("[true, 6, \"foo\"]")?, list);
//!
//! // Nested use of macros is allowed
//! // Notice that ion_sexp! uses ()s without commas
//! let sexp: Element = ion_sexp! (true six ion_list!["foo", "bar"]).into();
//! assert_eq!(Element::read_one("(true 6 [\"foo\", \"bar\"])")?, sexp);
//!
//! let field_name = "bar";
//! let struct_: Element = ion_struct! {
//!   "foo": six,
//!   field_name: false
//! }.into();
//! assert_eq!(Element::read_one("{foo: 6, bar: false}")?, struct_);
//! # Ok(())
//! # }
//! ```
//!
//! ### From a stream
//!
//! ```no_run
//! # use ion_rs::IonResult;
//! # fn main() -> IonResult<()> {
//! use std::fs::File;
//! use ion_rs::element::Element;
//! use ion_rs::element::reader::ElementReader;
//! use ion_rs::ReaderBuilder;
//! let ion_file = File::open("/foo/bar/baz.ion").unwrap();
//! let mut reader = ReaderBuilder::default().build(ion_file)?;
//! // A simple pretty-printer
//! for element in reader.elements() {
//!     println!("{}", element?)
//! }
//! # Ok(())
//! # }
//! ```
//!
//! ## Traversing an `Element`
//!
//! ```
//! use ion_rs::IonResult;
//! # fn main() -> IonResult<()> {
//! use ion_rs::element::{Element, IntoAnnotatedElement,  Value};
//! use ion_rs::{ion_struct, ion_list};
//! let element: Element = ion_struct! {
//!   "foo": "hello",
//!   "bar": true,
//!   "baz": ion_list! [4, 5, 6]
//! }.into();
//!
//! if let Value::Struct(s) = element.value() {
//!   if let Some(Value::List(l)) = s.get("baz").map(|b| b.value()) {
//!     for (index, element) in l.elements().enumerate() {
//!         println!("{}. {}", index+1, element);
//!         // 1) 4
//!         // 2) 5
//!         // 3) 6
//!     }
//!   }
//! }
//! # Ok(())
//! # }
//! ```
//!
//! ## Writing an `Element` to an `io::Write`
//!
//! ```
//! use ion_rs::IonResult;
//! # fn main() -> IonResult<()> {
//! use ion_rs::element::{Element, IntoAnnotatedElement,  Value};
//! use ion_rs::{ion_struct, ion_list, TextWriterBuilder, IonWriter};
//! use ion_rs::element::writer::ElementWriter;
//! let element: Element = ion_struct! {
//!   "foo": "hello",
//!   "bar": true,
//!   "baz": ion_list! [4, 5, 6]
//! }.into();
//!
//! let mut buffer: Vec<u8> = Vec::new();
//! let mut writer = TextWriterBuilder::default().build(&mut buffer)?;
//! writer.write_element(&element)?;
//! writer.flush()?;
//! assert_eq!(
//!   "{foo: \"hello\", bar: true, baz: [4, 5, 6]}".as_bytes(),
//!   writer.output().as_slice()
//! );
//! # Ok(())
//! # }
//! ```

// This import is used in the doc comments and test code above. Clippy incorrectly
// declares it an unused import.
#[allow(unused_imports)]
use element::Element;

pub mod result;

pub mod binary;
pub mod data_source;
pub mod element;
pub mod raw_reader;
pub mod text;
pub mod types;

#[cfg(feature = "ion-hash")]
pub mod ion_hash;

mod blocking_reader;
mod catalog;
// Public as a workaround for: https://github.com/amazon-ion/ion-rust/issues/484
pub mod constants;
pub mod ion_eq;
mod raw_symbol_token;
mod raw_symbol_token_ref;
// Public as a workaround for: https://github.com/amazon-ion/ion-rust/issues/484
pub mod reader;
mod shared_symbol_table;
mod stream_reader;
mod symbol;
mod symbol_ref;
mod symbol_table;
mod system_reader;
mod writer;

<<<<<<< HEAD
// Experimental for Ion 1.1

#[cfg(feature = "experimental")]
pub(crate) mod macros;
#[cfg(feature = "experimental")]
pub(crate) mod thunk;
#[cfg(feature = "experimental")]
pub(crate) mod tokens;
=======
#[cfg(feature = "experimental-streaming")]
pub(crate) mod thunk;
>>>>>>> 07779ebd

#[doc(inline)]
pub use data_source::IonDataSource;
#[doc(inline)]
pub use raw_symbol_token::RawSymbolToken;
#[doc(inline)]
pub use raw_symbol_token_ref::RawSymbolTokenRef;

pub use symbol::Symbol;
pub use symbol_ref::SymbolRef;
pub use symbol_table::SymbolTable;

pub use types::decimal::Decimal;
pub use types::integer::Int;
pub use types::string::Str;
pub use types::timestamp::Timestamp;
pub use types::IonType;

pub use binary::binary_writer::{BinaryWriter, BinaryWriterBuilder};
pub use text::text_writer::{TextWriter, TextWriterBuilder};
pub use writer::IonWriter;

pub use binary::raw_binary_writer::RawBinaryWriter;
pub use blocking_reader::{BlockingRawBinaryReader, BlockingRawReader, BlockingRawTextReader};
pub use raw_reader::{RawReader, RawStreamItem};
pub use reader::StreamItem;
pub use reader::{Reader, ReaderBuilder, UserReader};
pub use stream_reader::IonReader;
pub use system_reader::{SystemReader, SystemStreamItem};
pub use text::raw_text_writer::RawTextWriter;
pub use text::raw_text_writer::RawTextWriterBuilder;

pub use result::IonError;
pub use result::IonResult;

/// Re-exports of third party dependencies that are part of our public API.
///
/// See also: <https://github.com/amazon-ion/ion-rust/issues/302>
pub mod external {
    pub use bigdecimal;
}<|MERGE_RESOLUTION|>--- conflicted
+++ resolved
@@ -193,19 +193,15 @@
 mod system_reader;
 mod writer;
 
-<<<<<<< HEAD
+#[cfg(feature = "experimental-streaming")]
+pub(crate) mod thunk;
+
 // Experimental for Ion 1.1
 
 #[cfg(feature = "experimental")]
 pub(crate) mod macros;
 #[cfg(feature = "experimental")]
-pub(crate) mod thunk;
-#[cfg(feature = "experimental")]
 pub(crate) mod tokens;
-=======
-#[cfg(feature = "experimental-streaming")]
-pub(crate) mod thunk;
->>>>>>> 07779ebd
 
 #[doc(inline)]
 pub use data_source::IonDataSource;
